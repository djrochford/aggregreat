# Aggregreat
<<<<<<< HEAD
A library for creating Mongo aggregation pipelines
=======
A library for creating Mongo aggregation pipelines.
>>>>>>> cf55c932
<|MERGE_RESOLUTION|>--- conflicted
+++ resolved
@@ -1,6 +1,2 @@
 # Aggregreat
-<<<<<<< HEAD
-A library for creating Mongo aggregation pipelines
-=======
-A library for creating Mongo aggregation pipelines.
->>>>>>> cf55c932
+A library for creating Mongo aggregation pipelines.